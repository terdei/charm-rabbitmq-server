import os
import re
import sys
import subprocess
import glob
import lib.utils as utils
import apt_pkg as apt

import _pythonpath
_ = _pythonpath

<<<<<<< HEAD
from charmhelpers.contrib.openstack.utils import (
    get_hostname,
    error_out
)
=======
from charmhelpers.contrib.openstack.utils import get_hostname
from charmhelpers.core.hookenv import config, relation_ids, relation_get, relation_set, local_unit
>>>>>>> a9f749fb

PACKAGES = ['pwgen', 'rabbitmq-server', 'python-amqplib']

RABBITMQ_CTL = '/usr/sbin/rabbitmqctl'
COOKIE_PATH = '/var/lib/rabbitmq/.erlang.cookie'
ENV_CONF = '/etc/rabbitmq/rabbitmq-env.conf'
RABBITMQ_CONF = '/etc/rabbitmq/rabbitmq.config'
RABBIT_USER = 'rabbitmq'
LIB_PATH = '/var/lib/rabbitmq/'


def vhost_exists(vhost):
    try:
        cmd = [RABBITMQ_CTL, 'list_vhosts']
        out = subprocess.check_output(cmd)
        for line in out.split('\n')[1:]:
            if line == vhost:
                utils.juju_log('INFO', 'vhost (%s) already exists.' % vhost)
                return True
        return False
    except:
        # if no vhosts, just raises an exception
        return False


def create_vhost(vhost):
    if vhost_exists(vhost):
        return
    cmd = [RABBITMQ_CTL, 'add_vhost', vhost]
    subprocess.check_call(cmd)
    utils.juju_log('INFO', 'Created new vhost (%s).' % vhost)


def user_exists(user):
    cmd = [RABBITMQ_CTL, 'list_users']
    out = subprocess.check_output(cmd)
    for line in out.split('\n')[1:]:
        _user = line.split('\t')[0]
        if _user == user:
            admin = line.split('\t')[1]
            return True, (admin == '[administrator]')
    return False, False


def create_user(user, password, admin=False):
    exists, is_admin = user_exists(user)

    if not exists:
        cmd = [RABBITMQ_CTL, 'add_user', user, password]
        subprocess.check_call(cmd)
        utils.juju_log('INFO', 'Created new user (%s).' % user)

    if admin == is_admin:
        return

    if admin:
        cmd = [RABBITMQ_CTL, 'set_user_tags', user, 'administrator']
        utils.juju_log('INFO', 'Granting user (%s) admin access.')
    else:
        cmd = [RABBITMQ_CTL, 'set_user_tags', user]
        utils.juju_log('INFO', 'Revoking user (%s) admin access.')


def grant_permissions(user, vhost):
    cmd = [RABBITMQ_CTL, 'set_permissions', '-p',
           vhost, user, '.*', '.*', '.*']
    subprocess.check_call(cmd)


def service(action):
    cmd = ['service', 'rabbitmq-server', action]
    subprocess.check_call(cmd)


def compare_version(base_version):
    apt.init()
    cache = apt.Cache()
    pkg = cache['rabbitmq-server']
    if pkg.current_ver:
        return (apt.version_compare(pkg.current_ver.ver_str, base_version) >= 0)
    else:
        return False

def cluster_with():
    utils.juju_log('INFO', 'Clustering with new node')
    if compare_version('3.0.1-1'):
        cluster_cmd = 'join_cluster'
        cmd = [RABBITMQ_CTL, 'set_policy', 'HA', '^(?!amq\.).*', '{"ha-mode": "all"}']
        subprocess.check_call(cmd)
    else:
        cluster_cmd = 'cluster'
    out = subprocess.check_output([RABBITMQ_CTL, 'cluster_status'])
    utils.juju_log('INFO', 'cluster status is %s' % str(out))
    current_host = subprocess.check_output(['hostname']).strip()

    # check if node is already clustered
    total_nodes = 1
    running_nodes = []
    m = re.search("\{running_nodes,\[(.*)\]\}", out.strip())
    if m is not None:
        running_nodes = m.group(1).split(',')
        running_nodes = [x.replace("'", '') for x in running_nodes]
        total_nodes = len(running_nodes)

    if total_nodes > 1:
        utils.juju_log('INFO', 'Node is already clustered, skipping')
    else:
        # check all peers and try to cluster with them
        available_nodes = []
        num_tries = 0
        for r_id in (utils.relation_ids('cluster') or []):
            for unit in (utils.relation_list(r_id) or []):
                address = utils.relation_get('private-address',
                                             rid=r_id, unit=unit)
                if address is not None:
                    node = get_hostname(address, fqdn=False)
                    if current_host != node:
                        available_nodes.append(node)
                    num_tries += 1

        # iterate over all the nodes, join to the first available
        if len(available_nodes) == 0:
            utils.juju_log('INFO', 'Master node still not ready, retrying')
            return False

        max_tries = config('max-cluster-tries')
        for node in available_nodes:
            utils.juju_log('INFO',
                           'Clustering with remote rabbit host (%s).' % node)
            if node in running_nodes:
                utils.juju_log('INFO',
                               'Host already clustered with %s.' % node)
                return False

            try:
                cmd = [RABBITMQ_CTL, 'stop_app']
                subprocess.check_call(cmd)
                cmd = [RABBITMQ_CTL, cluster_cmd, 'rabbit@%s' % node]
                subprocess.check_call(cmd)
                cmd = [RABBITMQ_CTL, 'start_app']
                subprocess.check_call(cmd)
                utils.juju_log('INFO', 'Host clustered with %s.' % node)
                return True
            except:
                pass
            # continue to the next node
            num_tries += 1

        # error, no nodes available for clustering
        utils.juju_log('ERROR', 'No nodes available for clustering, retrying')
        if num_tries > max_tries:
            utils.juju_log('ERROR', 'Max tries number exhausted, exiting')
            sys.exit(1)
    return False


def break_cluster():
    try:
        cmd = [RABBITMQ_CTL, 'stop_app']
        subprocess.check_call(cmd)
        cmd = [RABBITMQ_CTL, 'reset']
        subprocess.check_call(cmd)
        cmd = [RABBITMQ_CTL, 'start_app']
        subprocess.check_call(cmd)
        utils.juju_log('INFO', 'Cluster successfully broken.')
        return
    except:
        # error, no nodes available for clustering
        utils.juju_log('ERROR', 'Error breaking rabbit cluster')
        sys.exit(1)


def set_node_name(name):
    # update or append RABBITMQ_NODENAME to environment config.
    # rabbitmq.conf.d is not present on all releases, so use or create
    # rabbitmq-env.conf instead.
    if not os.path.isfile(ENV_CONF):
        utils.juju_log('INFO', '%s does not exist, creating.' % ENV_CONF)
        with open(ENV_CONF, 'wb') as out:
            out.write('RABBITMQ_NODENAME=%s\n' % name)
        return

    out = []
    f = False
    for line in open(ENV_CONF).readlines():
        if line.strip().startswith('RABBITMQ_NODENAME'):
            f = True
            line = 'RABBITMQ_NODENAME=%s\n' % name
        out.append(line)
    if not f:
        out.append('RABBITMQ_NODENAME=%s\n' % name)
    utils.juju_log('INFO', 'Updating %s, RABBITMQ_NODENAME=%s' %
                   (ENV_CONF, name))
    with open(ENV_CONF, 'wb') as conf:
        conf.write(''.join(out))


def get_node_name():
    if not os.path.exists(ENV_CONF):
        return None
    env_conf = open(ENV_CONF, 'r').readlines()
    node_name = None
    for l in env_conf:
        if l.startswith('RABBITMQ_NODENAME'):
            node_name = l.split('=')[1].strip()
    return node_name


def _manage_plugin(plugin, action):
    os.environ['HOME'] = '/root'
    _rabbitmq_plugins = \
        glob.glob('/usr/lib/rabbitmq/lib/rabbitmq_server-*'
                  '/sbin/rabbitmq-plugins')[0]
    subprocess.check_call([_rabbitmq_plugins, action, plugin])


def enable_plugin(plugin):
    _manage_plugin(plugin, 'enable')


def disable_plugin(plugin):
    _manage_plugin(plugin, 'disable')

ssl_key_file = "/etc/rabbitmq/rabbit-server-privkey.pem"
ssl_cert_file = "/etc/rabbitmq/rabbit-server-cert.pem"


def enable_ssl(ssl_key, ssl_cert, ssl_port):
    with open(ssl_key_file, 'w') as key_file:
        key_file.write(ssl_key)
    utils.chmod(ssl_key_file, 0640)
    utils.chown(ssl_key_file, "root", RABBIT_USER)
    with open(ssl_cert_file, 'w') as cert_file:
        cert_file.write(ssl_cert)
    utils.chmod(ssl_cert_file, 0640)
    utils.chown(ssl_cert_file, "root", RABBIT_USER)
    with open(RABBITMQ_CONF, 'w') as rmq_conf:
        rmq_conf.write(utils.render_template(os.path.basename(RABBITMQ_CONF),
                                             {"ssl_port": ssl_port,
                                              "ssl_cert_file": ssl_cert_file,
                                              "ssl_key_file": ssl_key_file}))


def execute(cmd, die=False, echo=False):
    """ Executes a command

    if die=True, script will exit(1) if command does not return 0
    if echo=True, output of command will be printed to stdout

    returns a tuple: (stdout, stderr, return code)
    """
    p = subprocess.Popen(cmd.split(" "),
                         stdout=subprocess.PIPE,
                         stdin=subprocess.PIPE,
                         stderr=subprocess.PIPE)
    stdout = ""
    stderr = ""

    def print_line(l):
        if echo:
            print l.strip('\n')
            sys.stdout.flush()

    for l in iter(p.stdout.readline, ''):
        print_line(l)
        stdout += l
    for l in iter(p.stderr.readline, ''):
        print_line(l)
        stderr += l

    p.communicate()
    rc = p.returncode

    if die and rc != 0:
        utils.juju_log('INFO', "ERROR: command %s return non-zero.\n" % cmd)
    return (stdout, stderr, rc)


def get_clustered_attribute(attribute_name):
    cluster_rels = relation_ids('cluster')
    if len(cluster_rels) > 0:
        cluster_rid = cluster_rels[0]
        password = relation_get(attribute=attribute_name, rid=cluster_rid, unit=local_unit())
        return password
    else:
        return None

def set_clustered_attribute(attribute_name, value):
    cluster_rels = relation_ids('cluster')
    if len(cluster_rels) > 0:
        cluster_rid = cluster_rels[0]
        relation_set(relation_id=cluster_rid, relation_settings={attribute_name: value})<|MERGE_RESOLUTION|>--- conflicted
+++ resolved
@@ -9,15 +9,12 @@
 import _pythonpath
 _ = _pythonpath
 
-<<<<<<< HEAD
 from charmhelpers.contrib.openstack.utils import (
     get_hostname,
     error_out
 )
-=======
-from charmhelpers.contrib.openstack.utils import get_hostname
+
 from charmhelpers.core.hookenv import config, relation_ids, relation_get, relation_set, local_unit
->>>>>>> a9f749fb
 
 PACKAGES = ['pwgen', 'rabbitmq-server', 'python-amqplib']
 
