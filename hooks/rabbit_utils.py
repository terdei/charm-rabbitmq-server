--- conflicted
+++ resolved
@@ -24,11 +24,8 @@
     pwgen,
     mkdir,
     write_file,
-<<<<<<< HEAD
-    lsb_release
-=======
-    cmp_pkgrevno,
->>>>>>> 917bf11e
+    lsb_release,
+    cmp_pkgrevno
 )
 
 from charmhelpers.contrib.peerstorage import (
