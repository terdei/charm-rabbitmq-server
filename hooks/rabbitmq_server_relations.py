#!/usr/bin/python
import base64
import os
import shutil
import sys
import subprocess
import glob
import socket

try:
    import yaml  # flake8: noqa
except ImportError:
    if sys.version_info.major == 2:
        subprocess.check_call(['apt-get', 'install', '-y', 'python-yaml'])
    else:
        subprocess.check_call(['apt-get', 'install', '-y', 'python3-yaml'])
    import yaml  # flake8: noqa

import rabbit_utils as rabbit
from lib.utils import (
    chown, chmod,
    is_newer,
)
from charmhelpers.contrib.hahelpers.cluster import (
    is_clustered,
    is_elected_leader
)
from charmhelpers.contrib.openstack.utils import (
    get_hostname,
    get_host_ip
)

from charmhelpers.contrib.network.ip import (
    get_ipv6_addr
)

import charmhelpers.contrib.storage.linux.ceph as ceph
from charmhelpers.contrib.openstack.utils import save_script_rc

from charmhelpers.fetch import (
    add_source,
    apt_update,
    apt_install,
)

from charmhelpers.core.hookenv import (
    open_port,
    close_port,
    log,
    ERROR,
    INFO,
    relation_get,
    relation_clear,
    relation_set,
    relation_ids,
    related_units,
    service_name,
    local_unit,
    config,
    unit_get,
    is_relation_made,
    Hooks,
    UnregisteredHookError,
<<<<<<< HEAD
    is_leader
=======
    charm_dir
>>>>>>> 3e1f0294
)
from charmhelpers.core.host import (
    cmp_pkgrevno,
    restart_on_change,
    rsync,
    service_stop,
    service_restart,
    write_file,
)
from charmhelpers.contrib.charmsupport import nrpe
from charmhelpers.contrib.ssl.service import ServiceCA

from charmhelpers.contrib.peerstorage import (
    peer_echo,
    peer_retrieve,
    peer_store,
    peer_store_and_set,
    peer_retrieve_by_prefix,
)

from charmhelpers.contrib.network.ip import get_address_in_network

hooks = Hooks()

SERVICE_NAME = os.getenv('JUJU_UNIT_NAME').split('/')[0]
POOL_NAME = SERVICE_NAME
RABBIT_DIR = '/var/lib/rabbitmq'
RABBIT_USER = 'rabbitmq'
RABBIT_GROUP = 'rabbitmq'
NAGIOS_PLUGINS = '/usr/local/lib/nagios/plugins'
SCRIPTS_DIR = '/usr/local/bin'
STATS_CRONFILE = '/etc/cron.d/rabbitmq-stats'
STATS_DATAFILE = os.path.join(RABBIT_DIR, 'data',
                              '{}_queue_stats.dat'
                              ''.format(socket.gethostname()))


@hooks.hook('install')
def install():
    pre_install_hooks()
    # NOTE(jamespage) install actually happens in config_changed hook


def get_local_nodename():
    '''Resolve local nodename into something that's universally addressable'''
    ip_addr = get_host_ip(unit_get('private-address'))
    try:
        nodename = get_hostname(ip_addr, fqdn=False)
    except:
        log('Cannot resolve hostname for %s using DNS servers' % ip_addr,
            level='WARNING')
        log('Falling back to use socket.gethostname()',
            level='WARNING')
        # If the private-address is not resolvable using DNS
        # then use the current hostname
        nodename = socket.gethostname()
    return nodename


def configure_nodename():
    '''Set RABBITMQ_NODENAME to something that's resolvable by my peers'''
    nodename = get_local_nodename()
    if (nodename and
            rabbit.get_node_name() != 'rabbit@%s' % nodename):
        log('forcing nodename=%s' % nodename, level=INFO)
        # would like to have used the restart_on_change decorator, but
        # need to stop it under current nodename prior to updating env
        service_stop('rabbitmq-server')
        rabbit.update_rmq_env_conf(hostname='rabbit@%s' % nodename,
                                   ipv6=config('prefer-ipv6'))
        service_restart('rabbitmq-server')


def configure_amqp(username, vhost, admin=False):
    # get and update service password
    password = rabbit.get_rabbit_password(username)

    # update vhost
    rabbit.create_vhost(vhost)
    rabbit.create_user(username, password, admin)
    rabbit.grant_permissions(username, vhost)

    # NOTE(freyes): after rabbitmq-server 3.0 the method to define HA in the
    # queues is different
    # http://www.rabbitmq.com/blog/2012/11/19/breaking-things-with-rabbitmq-3-0
    if config('mirroring-queues'):
        rabbit.set_ha_mode(vhost, 'all')

    return password


@hooks.hook('amqp-relation-changed')
def amqp_changed(relation_id=None, remote_unit=None):
    if config('prefer-ipv6'):
        host_addr = get_ipv6_addr()[0]
    else:
        host_addr = unit_get('private-address')

    if not is_elected_leader('res_rabbitmq_vip'):
        # NOTE(jamespage) clear relation to deal with data being
        #                 removed from peer storage
        relation_clear(relation_id)
        # Each unit needs to set the db information otherwise if the unit
        # with the info dies the settings die with it Bug# 1355848
        exc_list = ['hostname', 'private-address']
        for rel_id in relation_ids('amqp'):
            peerdb_settings = peer_retrieve_by_prefix(rel_id,
                                                      exc_list=exc_list)
            peerdb_settings['hostname'] = host_addr
            peerdb_settings['private-address'] = host_addr
            if 'password' in peerdb_settings:
                relation_set(relation_id=rel_id, **peerdb_settings)

        log('amqp_changed(): Deferring amqp_changed'
            ' to is_elected_leader.')

        # NOTE: active/active case
        if config('prefer-ipv6'):
            relation_settings = {'private-address': host_addr}
            relation_set(relation_settings=relation_settings)

        return

    relation_settings = {}
    settings = relation_get(rid=relation_id, unit=remote_unit)

    singleset = set(['username', 'vhost'])

    if singleset.issubset(settings):
        if None in [settings['username'], settings['vhost']]:
            log('amqp_changed(): Relation not ready.')
            return

        relation_settings['password'] = configure_amqp(
            username=settings['username'],
            vhost=settings['vhost'],
            admin=settings.get('admin', False))
    else:
        queues = {}
        for k, v in settings.iteritems():
            amqp = k.split('_')[0]
            x = '_'.join(k.split('_')[1:])
            if amqp not in queues:
                queues[amqp] = {}
            queues[amqp][x] = v
        for amqp in queues:
            if singleset.issubset(queues[amqp]):
                relation_settings[
                    '_'.join([amqp, 'password'])] = configure_amqp(
                    queues[amqp]['username'],
                    queues[amqp]['vhost'])

    if config('prefer-ipv6'):
        relation_settings['private-address'] = host_addr
    else:
        # NOTE(jamespage)
        # override private-address settings if access-network is
        # configured and an appropriate network interface is configured.
        relation_settings['hostname'] = \
            relation_settings['private-address'] = \
            get_address_in_network(config('access-network'),
                                   unit_get('private-address'))

    configure_client_ssl(relation_settings)

    if is_clustered():
        relation_settings['clustered'] = 'true'
        if is_relation_made('ha'):
            # active/passive settings
            relation_settings['vip'] = config('vip')
            # or ha-vip-only to support active/active, but
            # accessed via a VIP for older clients.
            if config('ha-vip-only') is True:
                relation_settings['ha-vip-only'] = 'true'

    # set if need HA queues or not
    if cmp_pkgrevno('rabbitmq-server', '3.0.1') < 0:
        relation_settings['ha_queues'] = True
    peer_store_and_set(relation_id=relation_id,
                       relation_settings=relation_settings)


def is_sufficient_peers():
    """If min-cluster-size has been provided, check that we have sufficient
    number of peers to proceed with creating rabbitmq cluster.
    """
    min_size = config('min-cluster-size')
    if min_size:
        size = 0
        for rid in relation_ids('cluster'):
            size = len(related_units(rid))

        # Include this unit
        size += 1
        if min_size > size:
            log("Insufficient number of peer units to form cluster "
                "(expected=%s, got=%s)" % (min_size, size), level=INFO)
            return False

    return True


@hooks.hook('cluster-relation-joined')
def cluster_joined(relation_id=None):
    if config('prefer-ipv6'):
        relation_settings = {'hostname': socket.gethostname(),
                             'private-address': get_ipv6_addr()[0]}
        relation_set(relation_id=relation_id,
                     relation_settings=relation_settings)

    if is_relation_made('ha') and \
            config('ha-vip-only') is False:
        log('hacluster relation is present, skipping native '
            'rabbitmq cluster config.')
        return

    try:
        if not is_leader():
            log('Not the leader, deferring cookie propagation to leader')
            return
    except NotImplementedError:
        if is_newer():
            log('cluster_joined: Relation greater.')
            return

    if not os.path.isfile(rabbit.COOKIE_PATH):
        log('erlang cookie missing from %s' % rabbit.COOKIE_PATH,
            level=ERROR)
        return

    if not is_sufficient_peers():
        return

    if is_elected_leader('res_rabbitmq_vip'):
        cookie = open(rabbit.COOKIE_PATH, 'r').read().strip()
        peer_store('cookie', cookie)


@hooks.hook('cluster-relation-changed')
def cluster_changed():
    cookie = peer_retrieve('cookie')
    if not cookie:
        log('cluster_joined: cookie not yet set.', level=INFO)
        return

    rdata = relation_get()
    if config('prefer-ipv6') and rdata.get('hostname'):
        private_address = rdata['private-address']
        hostname = rdata['hostname']
        if hostname:
            rabbit.update_hosts_file({private_address: hostname})

    # sync passwords
    blacklist = ['hostname', 'private-address', 'public-address']
    whitelist = [a for a in rdata.keys() if a not in blacklist]
    peer_echo(includes=whitelist)

    if not is_sufficient_peers():
        # Stop rabbit until leader has finished configuring
        service_stop('rabbitmq-server')
        return

    # sync the cookie with peers if necessary
    update_cookie()

    if is_relation_made('ha') and \
            config('ha-vip-only') is False:
        log('hacluster relation is present, skipping native '
            'rabbitmq cluster config.', level=INFO)
        return

<<<<<<< HEAD
    # cluster with node?
    try:
        if not is_leader():
            rabbit.cluster_with()
    except NotImplementedError:
        if is_newer():
            rabbit.cluster_with()
=======
    # cluster with node
    if is_newer():
        if rabbit.cluster_with():
            # resync nrpe user after clustering
            update_nrpe_checks()
>>>>>>> 3e1f0294

    # If cluster has changed peer db may have changed so run amqp_changed
    # to sync any changes
    for rid in relation_ids('amqp'):
        for unit in related_units(rid):
            amqp_changed(relation_id=rid, remote_unit=unit)


def update_cookie():
    # sync cookie
    cookie = peer_retrieve('cookie')
    cookie_local = None
    with open(rabbit.COOKIE_PATH, 'r') as f:
        cookie_local = f.read().strip()

    if cookie_local == cookie:
        log('Cookie already synchronized with peer.')
        return

    log('Synchronizing erlang cookie from peer.', level=INFO)
    service_stop('rabbitmq-server')
    with open(rabbit.COOKIE_PATH, 'wb') as out:
        out.write(cookie)
    service_restart('rabbitmq-server')


@hooks.hook('ha-relation-joined')
def ha_joined():
    corosync_bindiface = config('ha-bindiface')
    corosync_mcastport = config('ha-mcastport')
    vip = config('vip')
    vip_iface = config('vip_iface')
    vip_cidr = config('vip_cidr')
    rbd_name = config('rbd-name')
    vip_only = config('ha-vip-only')

    if None in [corosync_bindiface, corosync_mcastport, vip, vip_iface,
                vip_cidr, rbd_name] and vip_only is False:
        log('Insufficient configuration data to configure hacluster.',
            level=ERROR)
        sys.exit(1)
    elif None in [corosync_bindiface, corosync_mcastport, vip, vip_iface,
                  vip_cidr] and vip_only is True:
        log('Insufficient configuration data to configure VIP-only hacluster.',
            level=ERROR)
        sys.exit(1)

    if not is_relation_made('ceph', 'auth') and vip_only is False:
        log('ha_joined: No ceph relation yet, deferring.')
        return

    name = '%s@localhost' % SERVICE_NAME
    if rabbit.get_node_name() != name and vip_only is False:
        log('Stopping rabbitmq-server.')
        service_stop('rabbitmq-server')
        rabbit.update_rmq_env_conf(hostname='%s@localhost' % SERVICE_NAME,
                                   ipv6=config('prefer-ipv6'))
    else:
        log('Node name already set to %s.' % name)

    relation_settings = {}
    relation_settings['corosync_bindiface'] = corosync_bindiface
    relation_settings['corosync_mcastport'] = corosync_mcastport

    if vip_only is True:
        relation_settings['resources'] = {
            'res_rabbitmq_vip': 'ocf:heartbeat:IPaddr2',
        }
        relation_settings['resource_params'] = {
            'res_rabbitmq_vip': 'params ip="%s" cidr_netmask="%s" nic="%s"' %
                                (vip, vip_cidr, vip_iface),
        }
    else:
        relation_settings['resources'] = {
            'res_rabbitmq_rbd': 'ocf:ceph:rbd',
            'res_rabbitmq_fs': 'ocf:heartbeat:Filesystem',
            'res_rabbitmq_vip': 'ocf:heartbeat:IPaddr2',
            'res_rabbitmq-server': 'lsb:rabbitmq-server',
        }

        relation_settings['resource_params'] = {
            'res_rabbitmq_rbd': 'params name="%s" pool="%s" user="%s" '
                                'secret="%s"' %
                                (rbd_name, POOL_NAME,
                                 SERVICE_NAME, ceph._keyfile_path(
                                     SERVICE_NAME)),
            'res_rabbitmq_fs': 'params device="/dev/rbd/%s/%s" directory="%s" '
                               'fstype="ext4" op start start-delay="10s"' %
                               (POOL_NAME, rbd_name, RABBIT_DIR),
            'res_rabbitmq_vip': 'params ip="%s" cidr_netmask="%s" nic="%s"' %
                                (vip, vip_cidr, vip_iface),
            'res_rabbitmq-server': 'op start start-delay="5s" '
                                   'op monitor interval="5s"',
        }

        relation_settings['groups'] = {
            'grp_rabbitmq':
            'res_rabbitmq_rbd res_rabbitmq_fs res_rabbitmq_vip '
            'res_rabbitmq-server',
        }

    for rel_id in relation_ids('ha'):
        relation_set(relation_id=rel_id, relation_settings=relation_settings)

    env_vars = {
        'OPENSTACK_PORT_EPMD': 4369,
        'OPENSTACK_PORT_MCASTPORT': config('ha-mcastport'),
    }
    save_script_rc(**env_vars)


@hooks.hook('ha-relation-changed')
def ha_changed():
    if not is_clustered():
        return
    vip = config('vip')
    log('ha_changed(): We are now HA clustered. '
        'Advertising our VIP (%s) to all AMQP clients.' %
        vip)
    # need to re-authenticate all clients since node-name changed.
    for rid in relation_ids('amqp'):
        for unit in related_units(rid):
            amqp_changed(relation_id=rid, remote_unit=unit)


@hooks.hook('ceph-relation-joined')
def ceph_joined():
    log('Start Ceph Relation Joined')
    # NOTE fixup
    # utils.configure_source()
    ceph.install()
    log('Finish Ceph Relation Joined')


@hooks.hook('ceph-relation-changed')
def ceph_changed():
    log('Start Ceph Relation Changed')
    auth = relation_get('auth')
    key = relation_get('key')
    use_syslog = str(config('use-syslog')).lower()
    if None in [auth, key]:
        log('Missing key or auth in relation')
        sys.exit(0)

    ceph.configure(service=SERVICE_NAME, key=key, auth=auth,
                   use_syslog=use_syslog)

    if is_elected_leader('res_rabbitmq_vip'):
        rbd_img = config('rbd-name')
        rbd_size = config('rbd-size')
        sizemb = int(rbd_size.split('G')[0]) * 1024
        blk_device = '/dev/rbd/%s/%s' % (POOL_NAME, rbd_img)
        ceph.create_pool(service=SERVICE_NAME, name=POOL_NAME,
                         replicas=int(config('ceph-osd-replication-count')))
        ceph.ensure_ceph_storage(service=SERVICE_NAME, pool=POOL_NAME,
                                 rbd_img=rbd_img, sizemb=sizemb,
                                 fstype='ext4', mount_point=RABBIT_DIR,
                                 blk_device=blk_device,
                                 system_services=['rabbitmq-server'])
        subprocess.check_call(['chown', '-R', '%s:%s' %
                               (RABBIT_USER, RABBIT_GROUP), RABBIT_DIR])
    else:
        log('This is not the peer leader. Not configuring RBD.')
        log('Stopping rabbitmq-server.')
        service_stop('rabbitmq-server')

    # If 'ha' relation has been made before the 'ceph' relation
    # it is important to make sure the ha-relation data is being
    # sent.
    if is_relation_made('ha'):
        log('*ha* relation exists. Triggering ha_joined()')
        ha_joined()
    else:
        log('*ha* relation does not exist.')
    log('Finish Ceph Relation Changed')


@hooks.hook('nrpe-external-master-relation-changed')
def update_nrpe_checks():
    if os.path.isdir(NAGIOS_PLUGINS):
        rsync(os.path.join(os.getenv('CHARM_DIR'), 'scripts',
                           'check_rabbitmq.py'),
              os.path.join(NAGIOS_PLUGINS, 'check_rabbitmq.py'))
        rsync(os.path.join(os.getenv('CHARM_DIR'), 'scripts',
                           'check_rabbitmq_queues.py'),
              os.path.join(NAGIOS_PLUGINS, 'check_rabbitmq_queues.py'))
    if config('stats_cron_schedule'):
        script = os.path.join(SCRIPTS_DIR, 'collect_rabbitmq_stats.sh')
        cronjob = "{} root {}\n".format(config('stats_cron_schedule'), script)
        rsync(os.path.join(charm_dir(), 'scripts',
                           'collect_rabbitmq_stats.sh'), script)
        write_file(STATS_CRONFILE, cronjob)
    elif os.path.isfile(STATS_CRONFILE):
        os.remove(STATS_CRONFILE)

    # Find out if nrpe set nagios_hostname
    hostname = nrpe.get_nagios_hostname()
    myunit = nrpe.get_nagios_unit_name()

    # create unique user and vhost for each unit
    current_unit = local_unit().replace('/', '-')
    user = 'nagios-%s' % current_unit
    vhost = 'nagios-%s' % current_unit
    password = rabbit.get_rabbit_password(user, local=True)

    rabbit.create_vhost(vhost)
    rabbit.create_user(user, password)
    rabbit.grant_permissions(user, vhost)

    nrpe_compat = nrpe.NRPE(hostname=hostname)
    nrpe_compat.add_check(
        shortname=rabbit.RABBIT_USER,
        description='Check RabbitMQ {%s}' % myunit,
        check_cmd='{}/check_rabbitmq.py --user {} --password {} --vhost {}'
                  ''.format(NAGIOS_PLUGINS, user, password, vhost)
    )
    if config('queue_thresholds'):
        cmd = ""
        # If value of queue_thresholds is incorrect we want the hook to fail
        for item in yaml.safe_load(config('queue_thresholds')):
            cmd += ' -c "{}" "{}" {} {}'.format(*item)
        nrpe_compat.add_check(
            shortname=rabbit.RABBIT_USER + '_queue',
            description='Check RabbitMQ Queues',
            check_cmd='{}/check_rabbitmq_queues.py{} {}'.format(
                        NAGIOS_PLUGINS, cmd, STATS_DATAFILE)
        )
    nrpe_compat.write()


@hooks.hook('upgrade-charm')
def upgrade_charm():
    pre_install_hooks()
    add_source(config('source'), config('key'))
    apt_update(fatal=True)

    # Ensure older passwd files in /var/lib/juju are moved to
    # /var/lib/rabbitmq which will end up replicated if clustered
    for f in [f for f in os.listdir('/var/lib/juju')
              if os.path.isfile(os.path.join('/var/lib/juju', f))]:
        if f.endswith('.passwd'):
            s = os.path.join('/var/lib/juju', f)
            d = os.path.join('/var/lib/charm/{}'.format(service_name()), f)

            log('upgrade_charm: Migrating stored passwd'
                ' from %s to %s.' % (s, d))
            shutil.move(s, d)
    if is_elected_leader('res_rabbitmq_vip'):
        rabbit.migrate_passwords_to_peer_relation()

    # explicitly update buggy file name naigos.passwd
    old = os.path.join('var/lib/rabbitmq', 'naigos.passwd')
    if os.path.isfile(old):
        new = os.path.join('var/lib/rabbitmq', 'nagios.passwd')
        shutil.move(old, new)


MAN_PLUGIN = 'rabbitmq_management'


def configure_client_ssl(relation_data):
    """Configure client with ssl
    """
    ssl_mode, external_ca = _get_ssl_mode()
    if ssl_mode == 'off':
        return
    relation_data['ssl_port'] = config('ssl_port')
    if external_ca:
        if config('ssl_ca'):
            relation_data['ssl_ca'] = base64.b64encode(
                config('ssl_ca'))
        return
    ca = ServiceCA.get_ca()
    relation_data['ssl_ca'] = base64.b64encode(ca.get_ca_bundle())


def _get_ssl_mode():
    ssl_mode = config('ssl')
    external_ca = False
    # Legacy config boolean option
    ssl_on = config('ssl_enabled')
    if ssl_mode == 'off' and ssl_on is False:
        ssl_mode = 'off'
    elif ssl_mode == 'off' and ssl_on:
        ssl_mode = 'on'
    ssl_key = config('ssl_key')
    ssl_cert = config('ssl_cert')
    if all((ssl_key, ssl_cert)):
        external_ca = True
    return ssl_mode, external_ca


def _convert_from_base64(v):
    # Rabbit originally supported pem encoded key/cert in config, play
    # nice on upgrades as we now expect base64 encoded key/cert/ca.
    if not v:
        return v
    if v.startswith('-----BEGIN'):
        return v
    try:
        return base64.b64decode(v)
    except TypeError:
        return v


def reconfigure_client_ssl(ssl_enabled=False):
    ssl_config_keys = set(('ssl_key', 'ssl_cert', 'ssl_ca'))
    for rid in relation_ids('amqp'):
        rdata = relation_get(rid=rid, unit=os.environ['JUJU_UNIT_NAME'])
        if not ssl_enabled and ssl_config_keys.intersection(rdata):
            # No clean way to remove entirely, but blank them.
            relation_set(relation_id=rid, ssl_key='', ssl_cert='', ssl_ca='')
        elif ssl_enabled and not ssl_config_keys.intersection(rdata):
            configure_client_ssl(rdata)
            relation_set(relation_id=rid, **rdata)


def configure_rabbit_ssl():
    """
    The legacy config support adds some additional complications.

    ssl_enabled = True, ssl = off -> ssl enabled
    ssl_enabled = False, ssl = on -> ssl enabled
    """
    ssl_mode, external_ca = _get_ssl_mode()

    if ssl_mode == 'off':
        if os.path.exists(rabbit.RABBITMQ_CONF):
            os.remove(rabbit.RABBITMQ_CONF)
        close_port(config('ssl_port'))
        reconfigure_client_ssl()
        return
    ssl_key = _convert_from_base64(config('ssl_key'))
    ssl_cert = _convert_from_base64(config('ssl_cert'))
    ssl_ca = _convert_from_base64(config('ssl_ca'))
    ssl_port = config('ssl_port')

    # If external managed certs then we need all the fields.
    if (ssl_mode in ('on', 'only') and any((ssl_key, ssl_cert)) and
            not all((ssl_key, ssl_cert))):
        log('If ssl_key or ssl_cert are specified both are required.',
            level=ERROR)
        sys.exit(1)

    if not external_ca:
        ssl_cert, ssl_key, ssl_ca = ServiceCA.get_service_cert()

    rabbit.enable_ssl(
        ssl_key, ssl_cert, ssl_port, ssl_ca,
        ssl_only=(ssl_mode == "only"), ssl_client=False)
    reconfigure_client_ssl(True)
    open_port(ssl_port)


@hooks.hook('config-changed')
@restart_on_change(rabbit.restart_map())
def config_changed():
    if config('prefer-ipv6'):
        rabbit.assert_charm_supports_ipv6()

    # Add archive source if provided
    add_source(config('source'), config('key'))
    apt_update(fatal=True)
    # Copy in defaults file for updated ulimits
    shutil.copyfile(
        'templates/rabbitmq-server',
        '/etc/default/rabbitmq-server')
    # Install packages to ensure any changes to source
    # result in an upgrade if applicable.
    apt_install(rabbit.PACKAGES, fatal=True)

    open_port(5672)

    chown(RABBIT_DIR, rabbit.RABBIT_USER, rabbit.RABBIT_USER)
    chmod(RABBIT_DIR, 0o775)

    rabbit.update_rmq_env_conf(hostname='rabbit@%s' % get_local_nodename(),
                               ipv6=config('prefer-ipv6'))

    if config('management_plugin') is True:
        rabbit.enable_plugin(MAN_PLUGIN)
        open_port(55672)
    else:
        rabbit.disable_plugin(MAN_PLUGIN)
        close_port(55672)

    configure_rabbit_ssl()

    rabbit.set_all_mirroring_queues(config('mirroring-queues'))

    if is_relation_made("ha"):
        ha_is_active_active = config("ha-vip-only")

        if ha_is_active_active:
            update_nrpe_checks()
        else:
            if is_elected_leader('res_rabbitmq_vip'):
                update_nrpe_checks()
            else:
                log("hacluster relation is present but this node is not active"
                    " skipping update nrpe checks")
    else:
        update_nrpe_checks()

    # NOTE(jamespage)
    # trigger amqp_changed to pickup and changes to network
    # configuration via the access-network config option.
    for rid in relation_ids('amqp'):
        for unit in related_units(rid):
            amqp_changed(relation_id=rid, remote_unit=unit)


@hooks.hook('leader-settings-changed')
def leader_settings_changed():
    # If leader has changed and access credentials, ripple these
    # out from all units
    for rid in relation_ids('amqp'):
        for unit in related_units(rid):
            amqp_changed(relation_id=rid, remote_unit=unit)


def pre_install_hooks():
    for f in glob.glob('exec.d/*/charm-pre-install'):
        if os.path.isfile(f) and os.access(f, os.X_OK):
            subprocess.check_call(['sh', '-c', f])


if __name__ == '__main__':
    try:
        hooks.execute(sys.argv)
    except UnregisteredHookError as e:
        log('Unknown hook {} - skipping.'.format(e))<|MERGE_RESOLUTION|>--- conflicted
+++ resolved
@@ -61,11 +61,8 @@
     is_relation_made,
     Hooks,
     UnregisteredHookError,
-<<<<<<< HEAD
-    is_leader
-=======
-    charm_dir
->>>>>>> 3e1f0294
+    is_leader,
+    charm_dir,
 )
 from charmhelpers.core.host import (
     cmp_pkgrevno,
@@ -337,21 +334,15 @@
             'rabbitmq cluster config.', level=INFO)
         return
 
-<<<<<<< HEAD
     # cluster with node?
     try:
         if not is_leader():
             rabbit.cluster_with()
+            update_nrpe_checks()
     except NotImplementedError:
         if is_newer():
             rabbit.cluster_with()
-=======
-    # cluster with node
-    if is_newer():
-        if rabbit.cluster_with():
-            # resync nrpe user after clustering
             update_nrpe_checks()
->>>>>>> 3e1f0294
 
     # If cluster has changed peer db may have changed so run amqp_changed
     # to sync any changes
