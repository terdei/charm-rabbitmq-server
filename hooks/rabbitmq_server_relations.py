--- conflicted
+++ resolved
@@ -331,19 +331,12 @@
         log('cluster_joined: cookie not yet set.', level=INFO)
         return
 
-<<<<<<< HEAD
-    if config('prefer-ipv6') and rdata.get('hostname'):
-        private_address = rdata.get('private-address')
-        hostname = rdata.get('hostname')
-        if hostname:
-=======
     rdata = relation_get()
     if rdata:
         hostname = rdata.get('hostname', None)
         private_address = rdata.get('private-address', None)
 
         if hostname and private_address:
->>>>>>> e75901bb
             rabbit.update_hosts_file({private_address: hostname})
 
     if not is_sufficient_peers():
