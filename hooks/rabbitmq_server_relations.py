#!/usr/bin/python
import base64
import os
import shutil
import sys
import subprocess
import glob
import socket

import rabbit_utils as rabbit
from lib.utils import (
    chown, chmod,
    is_newer,
)
from charmhelpers.contrib.hahelpers.cluster import (
    is_clustered,
    is_elected_leader
)
from charmhelpers.contrib.openstack.utils import (
    get_hostname,
    get_host_ip
)

from charmhelpers.contrib.network.ip import (
    get_ipv6_addr
)

import charmhelpers.contrib.storage.linux.ceph as ceph
from charmhelpers.contrib.openstack.utils import save_script_rc

from charmhelpers.fetch import (
    add_source,
    apt_update,
    apt_install)

from charmhelpers.core.hookenv import (
    open_port, close_port,
    log, ERROR,
    relation_get,
    relation_set,
    relation_ids,
    related_units,
    service_name,
    local_unit,
    relations_of_type,
    config,
    unit_get,
    is_relation_made,
    Hooks,
    UnregisteredHookError
)
from charmhelpers.core.host import (
    rsync, service_stop, service_restart, cmp_pkgrevno
)
from charmhelpers.contrib.charmsupport.nrpe import NRPE
from charmhelpers.contrib.ssl.service import ServiceCA

from charmhelpers.contrib.peerstorage import (
    peer_echo,
    peer_retrieve,
    peer_store,
    peer_store_and_set,
    peer_retrieve_by_prefix,
)

hooks = Hooks()

SERVICE_NAME = os.getenv('JUJU_UNIT_NAME').split('/')[0]
POOL_NAME = SERVICE_NAME
RABBIT_DIR = '/var/lib/rabbitmq'
RABBIT_USER = 'rabbitmq'
RABBIT_GROUP = 'rabbitmq'
NAGIOS_PLUGINS = '/usr/local/lib/nagios/plugins'


@hooks.hook('install')
def install():
    pre_install_hooks()
    # NOTE(jamespage) install actually happens in config_changed hook


def configure_amqp(username, vhost, admin=False):
    # get and update service password
    password = rabbit.get_rabbit_password(username)

    # update vhost
    rabbit.create_vhost(vhost)
    rabbit.create_user(username, password, admin)
    rabbit.grant_permissions(username, vhost)

    return password


@hooks.hook('amqp-relation-changed')
def amqp_changed(relation_id=None, remote_unit=None):
    if not is_elected_leader('res_rabbitmq_vip'):
        # Each unit needs to set the db information otherwise if the unit
        # with the info dies the settings die with it Bug# 1355848
        for rel_id in relation_ids('amqp'):
            peerdb_settings = peer_retrieve_by_prefix(rel_id,
                                                      exc_list=['hostname'])
            peerdb_settings['hostname'] = unit_get('private-address')
            if 'password' in peerdb_settings:
                relation_set(relation_id=rel_id, **peerdb_settings)
        log('amqp_changed(): Deferring amqp_changed'
<<<<<<< HEAD
            ' to eligible_leader.')

        # NOTE: active/active case
        if config('prefer-ipv6'):
            relation_settings = {'private-address': get_ipv6_addr()[0]}
            relation_set(relation_settings=relation_settings)
=======
            ' to is_elected_leader.')
>>>>>>> df67b2d9
        return

    relation_settings = {}
    settings = relation_get(rid=relation_id, unit=remote_unit)

    singleset = set(['username', 'vhost'])

    if singleset.issubset(settings):
        if None in [settings['username'], settings['vhost']]:
            log('amqp_changed(): Relation not ready.')
            return

        relation_settings['password'] = configure_amqp(
            username=settings['username'],
            vhost=settings['vhost'],
            admin=settings.get('admin', False))
    else:
        queues = {}
        for k, v in settings.iteritems():
            amqp = k.split('_')[0]
            x = '_'.join(k.split('_')[1:])
            if amqp not in queues:
                queues[amqp] = {}
            queues[amqp][x] = v
        for amqp in queues:
            if singleset.issubset(queues[amqp]):
                relation_settings[
                    '_'.join([amqp, 'password'])] = configure_amqp(
                    queues[amqp]['username'],
                    queues[amqp]['vhost'])

    if config('prefer-ipv6'):
        relation_settings['private-address'] = get_ipv6_addr()[0]
    else:
        relation_settings['hostname'] = unit_get('private-address')

    configure_client_ssl(relation_settings)

    if is_clustered():
        relation_settings['clustered'] = 'true'
        if is_relation_made('ha'):
            # active/passive settings
            relation_settings['vip'] = config('vip')
            # or ha-vip-only to support active/active, but
            # accessed via a VIP for older clients.
            if config('ha-vip-only') is True:
                relation_settings['ha-vip-only'] = 'true'

    if relation_id:
        relation_settings['rid'] = relation_id

    # set if need HA queues or not
    if cmp_pkgrevno('rabbitmq-server', '3.0.1') < 0:
        relation_settings['ha_queues'] = True
    peer_store_and_set(relation_settings=relation_settings)


@hooks.hook('cluster-relation-joined')
def cluster_joined(relation_id=None):
    if config('prefer-ipv6'):
        relation_settings = {'hostname': socket.gethostname(),
                             'private-address': get_ipv6_addr()[0]}
        relation_set(relation_id=relation_id,
                     relation_settings=relation_settings)

    if is_relation_made('ha') and \
            config('ha-vip-only') is False:
        log('hacluster relation is present, skipping native '
            'rabbitmq cluster config.')
        return

    # Set RABBITMQ_NODENAME to something that's resolvable by my peers
    # get_host_ip() is called to sanitize private-address in case it
    # doesn't return an IP address
    ip_addr = get_host_ip(unit_get('private-address'))
    try:
        nodename = get_hostname(ip_addr, fqdn=False)
    except:
        log('Cannot resolve hostname for %s using DNS servers' % ip_addr,
            level='WARNING')
        log('Falling back to use socket.gethostname()',
            level='WARNING')
        # If the private-address is not resolvable using DNS
        # then use the current hostname
        nodename = socket.gethostname()

    if nodename:
        log('forcing nodename=%s' % nodename)
        # need to stop it under current nodename
        service_stop('rabbitmq-server')
        rabbit.update_rmq_env_conf(hostname='rabbit@%s' % nodename,
                                   ipv6=config('prefer-ipv6'))
        service_restart('rabbitmq-server')

    if is_newer():
        log('cluster_joined: Relation greater.')
        return

    rabbit.COOKIE_PATH = '/var/lib/rabbitmq/.erlang.cookie'
    if not os.path.isfile(rabbit.COOKIE_PATH):
        log('erlang cookie missing from %s' % rabbit.COOKIE_PATH,
            level=ERROR)
        return
    cookie = open(rabbit.COOKIE_PATH, 'r').read().strip()
    peer_store('cookie', cookie)


@hooks.hook('cluster-relation-changed')
def cluster_changed():
    rdata = relation_get()
    if 'cookie' not in rdata:
        log('cluster_joined: cookie not yet set.')
        return

    if config('prefer-ipv6') and rdata.get('hostname'):
        private_address = rdata['private-address']
        hostname = rdata['hostname']
        if hostname:
            rabbit.update_hosts_file({private_address: hostname})

    # sync passwords
    peer_echo(includes=['cookie', 'password'])

    # sync cookie
    cookie = peer_retrieve('cookie')
    if open(rabbit.COOKIE_PATH, 'r').read().strip() == cookie:
        log('Cookie already synchronized with peer.')
    else:
        log('Synchronizing erlang cookie from peer.')
        rabbit.service('stop')
        with open(rabbit.COOKIE_PATH, 'wb') as out:
            out.write(cookie)
        rabbit.service('start')

    if is_relation_made('ha') and \
            config('ha-vip-only') is False:
        log('hacluster relation is present, skipping native '
            'rabbitmq cluster config.')
        return

    # cluster with node
    if is_newer():
        if rabbit.cluster_with():
            # resync nrpe user after clustering
            update_nrpe_checks()
    # If cluster has changed peer db may have changed so run amqp_changed
    # to sync any changes
    for rid in relation_ids('amqp'):
        for unit in related_units(rid):
            amqp_changed(relation_id=rid, remote_unit=unit)


@hooks.hook('cluster-relation-departed')
def cluster_departed():
    if is_relation_made('ha') and \
            config('ha-vip-only') is False:
        log('hacluster relation is present, skipping native '
            'rabbitmq cluster config.')
        return
    if not is_newer():
        log('cluster_joined: Relation lesser.')
        return
    rabbit.break_cluster()


@hooks.hook('ha-relation-joined')
def ha_joined():
    corosync_bindiface = config('ha-bindiface')
    corosync_mcastport = config('ha-mcastport')
    vip = config('vip')
    vip_iface = config('vip_iface')
    vip_cidr = config('vip_cidr')
    rbd_name = config('rbd-name')
    vip_only = config('ha-vip-only')

    if None in [corosync_bindiface, corosync_mcastport, vip, vip_iface,
                vip_cidr, rbd_name] and vip_only is False:
        log('Insufficient configuration data to configure hacluster.',
            level=ERROR)
        sys.exit(1)
    elif None in [corosync_bindiface, corosync_mcastport, vip, vip_iface,
                  vip_cidr] and vip_only is True:
        log('Insufficient configuration data to configure VIP-only hacluster.',
            level=ERROR)
        sys.exit(1)

    if not is_relation_made('ceph', 'auth') and vip_only is False:
        log('ha_joined: No ceph relation yet, deferring.')
        return

    name = '%s@localhost' % SERVICE_NAME
    if rabbit.get_node_name() != name and vip_only is False:
        log('Stopping rabbitmq-server.')
        service_stop('rabbitmq-server')
        rabbit.update_rmq_env_conf(hostname='%s@localhost' % SERVICE_NAME,
                                   ipv6=config('prefer-ipv6'))
    else:
        log('Node name already set to %s.' % name)

    relation_settings = {}
    relation_settings['corosync_bindiface'] = corosync_bindiface
    relation_settings['corosync_mcastport'] = corosync_mcastport

    if vip_only is True:
        relation_settings['resources'] = {
            'res_rabbitmq_vip': 'ocf:heartbeat:IPaddr2',
        }
        relation_settings['resource_params'] = {
            'res_rabbitmq_vip': 'params ip="%s" cidr_netmask="%s" nic="%s"' %
                                (vip, vip_cidr, vip_iface),
        }
    else:
        relation_settings['resources'] = {
            'res_rabbitmq_rbd': 'ocf:ceph:rbd',
            'res_rabbitmq_fs': 'ocf:heartbeat:Filesystem',
            'res_rabbitmq_vip': 'ocf:heartbeat:IPaddr2',
            'res_rabbitmq-server': 'lsb:rabbitmq-server',
        }

        relation_settings['resource_params'] = {
            'res_rabbitmq_rbd': 'params name="%s" pool="%s" user="%s" '
                                'secret="%s"' %
                                (rbd_name, POOL_NAME,
                                 SERVICE_NAME, ceph._keyfile_path(
                                     SERVICE_NAME)),
            'res_rabbitmq_fs': 'params device="/dev/rbd/%s/%s" directory="%s" '
                               'fstype="ext4" op start start-delay="10s"' %
                               (POOL_NAME, rbd_name, RABBIT_DIR),
            'res_rabbitmq_vip': 'params ip="%s" cidr_netmask="%s" nic="%s"' %
                                (vip, vip_cidr, vip_iface),
            'res_rabbitmq-server': 'op start start-delay="5s" '
                                   'op monitor interval="5s"',
        }

        relation_settings['groups'] = {
            'grp_rabbitmq':
            'res_rabbitmq_rbd res_rabbitmq_fs res_rabbitmq_vip '
            'res_rabbitmq-server',
        }

    for rel_id in relation_ids('ha'):
        relation_set(relation_id=rel_id, relation_settings=relation_settings)

    env_vars = {
        'OPENSTACK_PORT_EPMD': 4369,
        'OPENSTACK_PORT_MCASTPORT': config('ha-mcastport'),
    }
    save_script_rc(**env_vars)


@hooks.hook('ha-relation-changed')
def ha_changed():
    if not is_clustered():
        return
    vip = config('vip')
    log('ha_changed(): We are now HA clustered. '
        'Advertising our VIP (%s) to all AMQP clients.' %
        vip)
    # need to re-authenticate all clients since node-name changed.
    for rid in relation_ids('amqp'):
        for unit in related_units(rid):
            amqp_changed(relation_id=rid, remote_unit=unit)


@hooks.hook('ceph-relation-joined')
def ceph_joined():
    log('Start Ceph Relation Joined')
    # NOTE fixup
    # utils.configure_source()
    ceph.install()
    log('Finish Ceph Relation Joined')


@hooks.hook('ceph-relation-changed')
def ceph_changed():
    log('Start Ceph Relation Changed')
    auth = relation_get('auth')
    key = relation_get('key')
    use_syslog = str(config('use-syslog')).lower()
    if None in [auth, key]:
        log('Missing key or auth in relation')
        sys.exit(0)

    ceph.configure(service=SERVICE_NAME, key=key, auth=auth,
                   use_syslog=use_syslog)

    if is_elected_leader('res_rabbitmq_vip'):
        rbd_img = config('rbd-name')
        rbd_size = config('rbd-size')
        sizemb = int(rbd_size.split('G')[0]) * 1024
        blk_device = '/dev/rbd/%s/%s' % (POOL_NAME, rbd_img)
        # rbd_pool_rep_count = config('ceph-osd-replication-count')
        ceph.ensure_ceph_storage(service=SERVICE_NAME, pool=POOL_NAME,
                                 rbd_img=rbd_img, sizemb=sizemb,
                                 fstype='ext4', mount_point=RABBIT_DIR,
                                 blk_device=blk_device,
                                 system_services=['rabbitmq-server'])  # ,
        # rbd_pool_replicas=rbd_pool_rep_count)
        subprocess.check_call(['chown', '-R', '%s:%s' %
                               (RABBIT_USER, RABBIT_GROUP), RABBIT_DIR])
    else:
        log('This is not the peer leader. Not configuring RBD.')
        log('Stopping rabbitmq-server.')
        service_stop('rabbitmq-server')

    # If 'ha' relation has been made before the 'ceph' relation
    # it is important to make sure the ha-relation data is being
    # sent.
    if is_relation_made('ha'):
        log('*ha* relation exists. Triggering ha_joined()')
        ha_joined()
    else:
        log('*ha* relation does not exist.')
    log('Finish Ceph Relation Changed')


@hooks.hook('nrpe-external-master-relation-changed')
def update_nrpe_checks():
    if os.path.isdir(NAGIOS_PLUGINS):
        rsync(os.path.join(os.getenv('CHARM_DIR'), 'scripts',
                           'check_rabbitmq.py'),
              os.path.join(NAGIOS_PLUGINS, 'check_rabbitmq.py'))

    # Find out if nrpe set nagios_hostname
    hostname = None
    host_context = None
    for rel in relations_of_type('nrpe-external-master'):
        if 'nagios_hostname' in rel:
            hostname = rel['nagios_hostname']
            host_context = rel['nagios_host_context']
            break
    # create unique user and vhost for each unit
    current_unit = local_unit().replace('/', '-')
    user = 'nagios-%s' % current_unit
    vhost = 'nagios-%s' % current_unit
    password = rabbit.get_rabbit_password(user)

    if host_context:
        myunit = "%s:%s" % (host_context, local_unit())
    else:
        myunit = local_unit()

    rabbit.create_vhost(vhost)
    rabbit.create_user(user, password)
    rabbit.grant_permissions(user, vhost)

    nrpe_compat = NRPE(hostname=hostname)
    nrpe_compat.add_check(
        shortname=rabbit.RABBIT_USER,
        description='Check RabbitMQ {%s}' % myunit,
        check_cmd='{}/check_rabbitmq.py --user {} --password {} --vhost {}'
                  ''.format(NAGIOS_PLUGINS, user, password, vhost)
    )
    nrpe_compat.write()


@hooks.hook('upgrade-charm')
def upgrade_charm():
    pre_install_hooks()
    add_source(config('source'), config('key'))
    apt_update(fatal=True)

    # Ensure older passwd files in /var/lib/juju are moved to
    # /var/lib/rabbitmq which will end up replicated if clustered
    for f in [f for f in os.listdir('/var/lib/juju')
              if os.path.isfile(os.path.join('/var/lib/juju', f))]:
        if f.endswith('.passwd'):
            s = os.path.join('/var/lib/juju', f)
            d = os.path.join('/var/lib/charm/{}'.format(service_name()), f)

            log('upgrade_charm: Migrating stored passwd'
                ' from %s to %s.' % (s, d))
            shutil.move(s, d)
    rabbit.migrate_passwords_to_peer_relation()

    # explicitly update buggy file name naigos.passwd
    old = os.path.join('var/lib/rabbitmq', 'naigos.passwd')
    if os.path.isfile(old):
        new = os.path.join('var/lib/rabbitmq', 'nagios.passwd')
        shutil.move(old, new)


MAN_PLUGIN = 'rabbitmq_management'


def configure_client_ssl(relation_data):
    """Configure client with ssl
    """
    ssl_mode, external_ca = _get_ssl_mode()
    if ssl_mode == 'off':
        return
    relation_data['ssl_port'] = config('ssl_port')
    if external_ca:
        if config('ssl_ca'):
            relation_data['ssl_ca'] = base64.b64encode(
                config('ssl_ca'))
        return
    ca = ServiceCA.get_ca()
    relation_data['ssl_ca'] = base64.b64encode(ca.get_ca_bundle())


def _get_ssl_mode():
    ssl_mode = config('ssl')
    external_ca = False
    # Legacy config boolean option
    ssl_on = config('ssl_enabled')
    if ssl_mode == 'off' and ssl_on is False:
        ssl_mode = 'off'
    elif ssl_mode == 'off' and ssl_on:
        ssl_mode = 'on'
    ssl_key = config('ssl_key')
    ssl_cert = config('ssl_cert')
    if all((ssl_key, ssl_cert)):
        external_ca = True
    return ssl_mode, external_ca


def _convert_from_base64(v):
    # Rabbit originally supported pem encoded key/cert in config, play
    # nice on upgrades as we now expect base64 encoded key/cert/ca.
    if not v:
        return v
    if v.startswith('-----BEGIN'):
        return v
    try:
        return base64.b64decode(v)
    except TypeError:
        return v


def reconfigure_client_ssl(ssl_enabled=False):
    ssl_config_keys = set(('ssl_key', 'ssl_cert', 'ssl_ca'))
    for rid in relation_ids('amqp'):
        rdata = relation_get(rid=rid, unit=os.environ['JUJU_UNIT_NAME'])
        if not ssl_enabled and ssl_config_keys.intersection(rdata):
            # No clean way to remove entirely, but blank them.
            relation_set(relation_id=rid, ssl_key='', ssl_cert='', ssl_ca='')
        elif ssl_enabled and not ssl_config_keys.intersection(rdata):
            configure_client_ssl(rdata)
            relation_set(relation_id=rid, **rdata)


def configure_rabbit_ssl():
    """
    The legacy config support adds some additional complications.

    ssl_enabled = True, ssl = off -> ssl enabled
    ssl_enabled = False, ssl = on -> ssl enabled
    """
    ssl_mode, external_ca = _get_ssl_mode()

    if ssl_mode == 'off':
        if os.path.exists(rabbit.RABBITMQ_CONF):
            os.remove(rabbit.RABBITMQ_CONF)
        close_port(config('ssl_port'))
        reconfigure_client_ssl()
        return
    ssl_key = _convert_from_base64(config('ssl_key'))
    ssl_cert = _convert_from_base64(config('ssl_cert'))
    ssl_ca = _convert_from_base64(config('ssl_ca'))
    ssl_port = config('ssl_port')

    # If external managed certs then we need all the fields.
    if (ssl_mode in ('on', 'only') and any((ssl_key, ssl_cert)) and
            not all((ssl_key, ssl_cert))):
        log('If ssl_key or ssl_cert are specified both are required.',
            level=ERROR)
        sys.exit(1)

    if not external_ca:
        ssl_cert, ssl_key, ssl_ca = ServiceCA.get_service_cert()

    rabbit.enable_ssl(
        ssl_key, ssl_cert, ssl_port, ssl_ca,
        ssl_only=(ssl_mode == "only"), ssl_client=False)
    reconfigure_client_ssl(True)
    open_port(ssl_port)


def restart_rabbit_update_nrpe():
    service_restart('rabbitmq-server')
    update_nrpe_checks()


@hooks.hook('config-changed')
def config_changed():
    if config('prefer-ipv6'):
        rabbit.assert_charm_supports_ipv6()

    # Add archive source if provided
    add_source(config('source'), config('key'))
    apt_update(fatal=True)
    # Copy in defaults file for updated ulimits
    shutil.copyfile(
        'templates/rabbitmq-server',
        '/etc/default/rabbitmq-server')
    # Install packages to ensure any changes to source
    # result in an upgrade if applicable.
    apt_install(rabbit.PACKAGES, fatal=True)

    open_port(5672)

    chown(RABBIT_DIR, rabbit.RABBIT_USER, rabbit.RABBIT_USER)
    chmod(RABBIT_DIR, 0o775)

    if config('prefer-ipv6'):
        service_stop('rabbitmq-server')
        rabbit.update_rmq_env_conf(ipv6=config('prefer-ipv6'))
        service_restart('rabbitmq-server')

    if config('management_plugin') is True:
        rabbit.enable_plugin(MAN_PLUGIN)
        open_port(55672)
    else:
        rabbit.disable_plugin(MAN_PLUGIN)
        close_port(55672)

    configure_rabbit_ssl()

    if is_relation_made("ha"):
        ha_is_active_active = config("ha-vip-only")

        if ha_is_active_active:
            restart_rabbit_update_nrpe()
        else:
            if is_elected_leader('res_rabbitmq_vip'):
                restart_rabbit_update_nrpe()
            else:
                log("hacluster relation is present but this node is not active"
                    " skipping update nrpe checks")
    else:
        restart_rabbit_update_nrpe()


def pre_install_hooks():
    for f in glob.glob('exec.d/*/charm-pre-install'):
        if os.path.isfile(f) and os.access(f, os.X_OK):
            subprocess.check_call(['sh', '-c', f])


if __name__ == '__main__':
    try:
        hooks.execute(sys.argv)
    except UnregisteredHookError as e:
        log('Unknown hook {} - skipping.'.format(e))<|MERGE_RESOLUTION|>--- conflicted
+++ resolved
@@ -103,16 +103,13 @@
             if 'password' in peerdb_settings:
                 relation_set(relation_id=rel_id, **peerdb_settings)
         log('amqp_changed(): Deferring amqp_changed'
-<<<<<<< HEAD
-            ' to eligible_leader.')
+            ' to is_elected_leader.')
 
         # NOTE: active/active case
         if config('prefer-ipv6'):
             relation_settings = {'private-address': get_ipv6_addr()[0]}
             relation_set(relation_settings=relation_settings)
-=======
-            ' to is_elected_leader.')
->>>>>>> df67b2d9
+
         return
 
     relation_settings = {}
