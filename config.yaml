options:
  ssl_enabled:
    type: boolean
    default: False
    description: enable SSL
  management_plugin:
    type: boolean
    default: False
    description: enable the management plugin
  ssl_port:
    type: int
    default: 5671
    description: SSL port
  ssl_key:
    type: string
    description: private unencrypted key in PEM format (starts "-----BEGIN RSA PRIVATE KEY-----")
  ssl_cert:
    type: string
    description: X.509 certificate in PEM format (starts "-----BEGIN CERTIFICATE-----")
<<<<<<< HEAD
  # HA configuration settings
  vip:
      type: string
      description: "Virtual IP to use to front rabbitmq in ha configuration"
  vip_iface:
      type: string
      default: eth0
      description: "Network Interface where to place the Virtual IP"
  vip_cidr:
      type: int
      default: 24
      description: "Netmask that will be used for the Virtual IP"
  ha-bindiface:
      type: string
      default: eth0
      description: |
        Default network interface on which HA cluster will bind to communication
        with the other members of the HA Cluster.
  ha-mcastport:
      type: int
      default: 5406
      description: |
        Default multicast port number that will be used to communicate between
        HA Cluster nodes.
  rbd-size:
      type: string
      default: 5G
      description: |
        Default rbd storage size to create when setting up block storage.
        This value should be specified in GB (e.g. 100G).
  rbd-name:
      type: string
      default: rabbitmq1
      description: |
        The name that will be used to create the Ceph's RBD image with. If the
        image name exists in Ceph, it will be re-used and the data will be
        overwritten.
=======
  nagios_context:
    default: "juju"
    type: string
    description: |
      Used by the nrpe-external-master subordinate charm.
      A string that will be prepended to instance name to set the host name
      in nagios. So for instance the hostname would be something like:
          juju-myservice-0
      If you're running multiple environments with the same services in them
      this allows you to differentiate between them.
>>>>>>> e4647a0e
<|MERGE_RESOLUTION|>--- conflicted
+++ resolved
@@ -17,7 +17,16 @@
   ssl_cert:
     type: string
     description: X.509 certificate in PEM format (starts "-----BEGIN CERTIFICATE-----")
-<<<<<<< HEAD
+  nagios_context:
+    default: "juju"
+    type: string
+    description: |
+      Used by the nrpe-external-master subordinate charm.
+      A string that will be prepended to instance name to set the host name
+      in nagios. So for instance the hostname would be something like:
+          juju-myservice-0
+      If you're running multiple environments with the same services in them
+      this allows you to differentiate between them.
   # HA configuration settings
   vip:
       type: string
@@ -54,16 +63,4 @@
       description: |
         The name that will be used to create the Ceph's RBD image with. If the
         image name exists in Ceph, it will be re-used and the data will be
-        overwritten.
-=======
-  nagios_context:
-    default: "juju"
-    type: string
-    description: |
-      Used by the nrpe-external-master subordinate charm.
-      A string that will be prepended to instance name to set the host name
-      in nagios. So for instance the hostname would be something like:
-          juju-myservice-0
-      If you're running multiple environments with the same services in them
-      this allows you to differentiate between them.
->>>>>>> e4647a0e
+        overwritten.