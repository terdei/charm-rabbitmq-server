options:
  ssl_enabled:
    type: boolean
    default: False
    description: enable SSL
  management_plugin:
    type: boolean
    default: False
    description: enable the management plugin
  ssl_port:
    type: int
    default: 5671
    description: SSL port
  ssl_key:
    type: string
    description: private unencrypted key in PEM format (starts "-----BEGIN RSA PRIVATE KEY-----")
    default: ""
  ssl_cert:
    type: string
    description: X.509 certificate in PEM format (starts "-----BEGIN CERTIFICATE-----")
    default: ""
  nagios_context:
    default: "juju"
    type: string
    description: |
      Used by the nrpe-external-master subordinate charm.
      A string that will be prepended to instance name to set the host name
      in nagios. So for instance the hostname would be something like:
          juju-myservice-0
      If you're running multiple environments with the same services in them
      this allows you to differentiate between them.
  # HA configuration settings
  vip:
      type: string
      description: "Virtual IP to use to front rabbitmq in ha configuration"
      default: ""
  vip_iface:
      type: string
      default: eth0
      description: "Network Interface where to place the Virtual IP"
  vip_cidr:
      type: int
      default: 24
      description: "Netmask that will be used for the Virtual IP"
  ha-bindiface:
      type: string
      default: eth0
      description: |
        Default network interface on which HA cluster will bind to communication
        with the other members of the HA Cluster.
  ha-mcastport:
      type: int
      default: 5406
      description: |
        Default multicast port number that will be used to communicate between
        HA Cluster nodes.
  ha-vip-only:
      type: boolean
      default: False
      descriptions: |
        By default, without pairing with hacluster charm, rabbitmq will deploy
        in active/active/active... HA. When pairied with hacluster charm, it
        will deploy as active/passive. By enabling this option, pairing with
        hacluster charm will keep rabbit in active/active setup, but in addition
        it will deploy a VIP that can be used by services that cannot work
        with mutiple AMQPs (like Glance in pre-Icehouse).
  rbd-size:
      type: string
      default: 5G
      description: |
        Default rbd storage size to create when setting up block storage.
        This value should be specified in GB (e.g. 100G).
  rbd-name:
      type: string
      default: rabbitmq1
      description: |
        The name that will be used to create the Ceph's RBD image with. If the
        image name exists in Ceph, it will be re-used and the data will be
        overwritten.
<<<<<<< HEAD
  max-cluster-tries:
      type: int
      default: 3
      description: |
        Number of tries to cluster with other units before giving up.
        If errors clustering happening in more than these units, charm will
        end with an error
  source:
      type: string
      default: ""
      description: |
        Optional configuration to support use of additional sources such as:
        .
          - ppa:myteam/ppa
          - cloud:precise-proposed/folsom
          - http://my.archive.com/ubuntu main
        .
        The last option should be used in conjunction with the key configuration
        option.
  key:
      type: string
      description: |
        Key ID to import to the apt keyring to support use with arbitary source
        configuration from outside of Launchpad archives or PPA's.
=======
  ceph-osd-replication-count:
      default: 2
      type: int
      description: |
        This value dictates the number of replicas ceph must make of any
        object it stores within the rabbitmq rbd pool. Of course, this only
        applies if using Ceph as a backend store. Note that once the rabbitmq
        rbd pool has been created, changing this value will not have any
        effect (although it can be changed in ceph by manually configuring
        your ceph cluster).
>>>>>>> b87a051d
<|MERGE_RESOLUTION|>--- conflicted
+++ resolved
@@ -77,9 +77,17 @@
         The name that will be used to create the Ceph's RBD image with. If the
         image name exists in Ceph, it will be re-used and the data will be
         overwritten.
-<<<<<<< HEAD
+  ceph-osd-replication-count:
+      default: 2
+      type: int
+      description: |
+        This value dictates the number of replicas ceph must make of any
+        object it stores within the rabbitmq rbd pool. Of course, this only
+        applies if using Ceph as a backend store. Note that once the rabbitmq
+        rbd pool has been created, changing this value will not have any
+        effect (although it can be changed in ceph by manually configuring
+        your ceph cluster).
   max-cluster-tries:
-      type: int
       default: 3
       description: |
         Number of tries to cluster with other units before giving up.
@@ -101,16 +109,4 @@
       type: string
       description: |
         Key ID to import to the apt keyring to support use with arbitary source
-        configuration from outside of Launchpad archives or PPA's.
-=======
-  ceph-osd-replication-count:
-      default: 2
-      type: int
-      description: |
-        This value dictates the number of replicas ceph must make of any
-        object it stores within the rabbitmq rbd pool. Of course, this only
-        applies if using Ceph as a backend store. Note that once the rabbitmq
-        rbd pool has been created, changing this value will not have any
-        effect (although it can be changed in ceph by manually configuring
-        your ceph cluster).
->>>>>>> b87a051d
+        configuration from outside of Launchpad archives or PPA's.