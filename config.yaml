--- conflicted
+++ resolved
@@ -75,7 +75,7 @@
   ha-vip-only:
       type: boolean
       default: False
-      descriptions: |
+      description: |
         By default, without pairing with hacluster charm, rabbitmq will deploy
         in active/active/active... HA. When pairied with hacluster charm, it
         will deploy as active/passive. By enabling this option, pairing with
@@ -111,26 +111,17 @@
     description: |
       If True, services that support it will log to syslog instead of their normal
       log location.
-<<<<<<< HEAD
   max-cluster-tries:
       type: int
       default: 3
       description: |
         Number of tries to cluster with other units before giving up and throwing
         a hook error.
-=======
-  key:
-      type: string
-      description: |
-        Key ID to import to the apt keyring to support use with arbitary source
-        configuration from outside of Launchpad archives or PPA's.
->>>>>>> 65882b05
   source:
       type: string
       description: |
         Optional configuration to support use of additional sources such as:
         .
-<<<<<<< HEAD
           - ppa:myteam/ppa
           - cloud:precise-proposed/folsom
           - http://my.archive.com/ubuntu main
@@ -141,12 +132,4 @@
       type: string
       description: |
         Key ID to import to the apt keyring to support use with arbitary source
-        configuration from outside of Launchpad archives or PPA's.
-=======
-        - ppa:myteam/ppa
-        - cloud:precise-proposed/folsom
-        - http://my.archive.com/ubuntu main
-        .
-        The last option should be used in conjunction with the key configuration
-        option.
->>>>>>> 65882b05
+        configuration from outside of Launchpad archives or PPA's.