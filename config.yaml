--- conflicted
+++ resolved
@@ -94,15 +94,12 @@
         applies if using Ceph as a backend store. Note that once the rabbitmq
         rbd pool has been created, changing this value will not have any
         effect (although it can be changed in ceph by manually configuring
-<<<<<<< HEAD
-        your ceph cluster).
-=======
         your ceph cluster).
   openstack-origin:
       default: distro
       type: string
       description: |
-        Repository from which to install.  May be one of the following:
+        Repository from which to install ceph. May be one of the following:
         distro (default), ppa:somecustom/ppa, a deb url sources entry,
         or a supported Cloud Archive release pocket.
 
@@ -114,5 +111,4 @@
         provide a later version of OpenStack will trigger a software
         upgrade.
 
-        Also note that this setting is used only when adding relation to CEPH.
->>>>>>> c7dbf08e
+        Also note that this setting is used only when adding relation to CEPH.